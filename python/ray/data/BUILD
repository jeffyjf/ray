--- conflicted
+++ resolved
@@ -1323,15 +1323,23 @@
 )
 
 py_test(
-<<<<<<< HEAD
     name = "test_xml",
     size = "small",
     srcs = ["tests/test_xml.py"],
-=======
+    tags = [
+        "exclusive",
+        "team:data",
+    ],
+    deps = [
+        ":conftest",
+        "//:ray_lib",
+    ],
+)
+
+py_test(  
     name = "test_state_export",
     size = "small",
     srcs = ["tests/test_state_export.py"],
->>>>>>> 99ccbfd7
     tags = [
         "exclusive",
         "team:data",
